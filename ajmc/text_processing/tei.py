<<<<<<< HEAD
import ajmc.text_processing.exportable_commentary as export
import ajmc.text_processing.zotero as zotero
import ajmc.commons.variables as vars
=======
import ajmc.text_processing.canonical_classes as cc
import ajmc.commons.variables as variables
import json
>>>>>>> 8db840df
import lxml.builder as lxml_builder
import lxml.etree as lxml_etree
import requests
import os

from typing import Tuple

"""
This module --- which is really more of a script --- enables exporting
public domain commentaries to their TEI representation. You can run it
from the command line with `python ajmc/text_processing/tei.py`, or you
can import it (`import ajmc.text_processing.tei as tei`) and use it in
your own script.

It expects a few environment variables to be set:

- `AJMC_DATA_DIR`: As with the bulk of this `ajmc` library, you'll need to point to a local copy of the AjMC canonical commentaries data directory.
- `AJMC_API_URL`: This module uses the AjMC API to get information about the commentaries. It's most likely easiest to point to a local version.
- `ZOTERO_API_URL`: The URL for the AjMC Zotero group. The example URL uses the string `GROUP` to indicate that you should subsitute in the group ID.
- `ZOTERO_API_TOKEN`: Your Zotero API token for accessing the Zotero group.
"""

E = lxml_builder.ElementMaker(
    namespace="http://www.tei-c.org/ns/1.0",
    nsmap={None: "http://www.tei-c.org/ns/1.0"},
)

EXPORTED_ENTITY_LABELS = ["work.primlit", "pers.author"]

TEI_REGION_LABELS = {
    "app_crit": "Critical Apparatus",
    "appendix": "Appendix",
    "bibliography": "Bibliography",
    "commentary": "Commentary",
    "footnote": "Footnote",
    "index": "Index",
    "introduction": "Introduction",
    "line": "",
    "line_region": "",
    "preface": "Preface",
    "primary_text": "",
    "printed_marginalia": "",
    "table_of_contents": "Table of Contents",
    "title": "Title",
    "translation": "Translation",
}
TEI_REGION_TYPES = TEI_REGION_LABELS.keys()

WIKIDATA_HUCIT_MAPPINGS = {}

with open(os.path.dirname(__file__) + "/wikidata_hucit_mappings.json") as f:
    WIKIDATA_HUCIT_MAPPINGS = json.load(f)


def contains_primary_full(entities):
    return any([is_primary_full(entity) for entity in entities])


def is_primary_full(entity):
    return entity.label == "primary-full"


def is_entity_in_range(entity, word_range):
    return (
        word_range[0] <= entity.word_range[0]
        and (word_range[1] + 1) >= entity.word_range[1]
    )


def remove_trailing_character(s: str, c: str) -> str:
    if s.endswith(c):
        return s[0:-1]

    return s


def transform_f(s: str) -> str:
    if s.endswith("f."):
        without_f = s.replace("f.", "")

        try:
            n = int(without_f)
            return f"{n}-{n+1}"
        except ValueError:
            # Return the scope without "f." because we're using it in a CTS URN
            return without_f

    return s


class PrimaryFullEntity:
    def __init__(
        self,
        cts_urn: str,
        scopes: list[cc.CanonicalEntity],
        words: list[cc.CanonicalWord],
    ):
        self.cts_urn = cts_urn
        self.scopes = scopes
        self.words = words
        self.word_range = [words[0].word_range[0], words[-1].word_range[1]]
        self.url = self.to_url()

    def to_url(self):
        if len(self.scopes) == 0:
            return f"https://scaife.perseus.org/reader/{self.cts_urn}"
        else:
            return f"https://scaife.perseus.org/reader/{self.cts_urn}{self.resolve_scopes()}"

    def resolve_scopes(self):
        scope_first = self.scopes[0]
        scope_last = self.scopes[-1]
        scope_words = [
            w
            for w in self.words
            if w.word_range[0]
            in range(scope_first.word_range[0], scope_last.word_range[1] + 1)
        ]
        s = (
            "".join([w.text for w in scope_words])
            .replace("(", "")
            .replace(")", "")
            .replace(";", "")
            .replace(":", "")
            .replace("ff.", "")
        )
        s = transform_f(s)
        s = remove_trailing_character(s, ",")
        s = remove_trailing_character(s, ".")

        if len(s) > 0:
            return f":{s}"

        return ""


def make_primary_full_entities(commentary: cc.CanonicalCommentary):
    all_entities = commentary.children.entities
    primary_fulls = []

    for entity in all_entities:
        if entity.label == "primary-full":
            related_entities = [
                e for e in all_entities if is_entity_in_range(e, entity.word_range)
            ]
            primlits = [e for e in related_entities if e.label == "work.primlit"]
            scopes = [e for e in related_entities if e.label == "scope"]

            wikidata_id = next((e.wikidata_id for e in primlits), None)

            if wikidata_id is None:
                wikidata_id = next((e.wikidata_id for e in scopes), None)

                if wikidata_id is None:
                    continue

            cts_urn = WIKIDATA_HUCIT_MAPPINGS.get(wikidata_id, {}).get("cts_urn")

            if cts_urn is None or cts_urn == "":
                continue

            entity_words = commentary.children.words[
                entity.word_range[0] : (entity.word_range[1] + 1)
            ]

            if len(entity_words) == 0:
                continue

            primary_fulls.append(PrimaryFullEntity(cts_urn, scopes, entity_words))

    return primary_fulls


class TEIDocument(export.ExportableCommentary):
    def __init__(self, ajmc_id, bibliographic_data) -> None:
<<<<<<< HEAD
=======
        canonical_path = variables.COMMS_DATA_DIR / ajmc_id / "canonical"
        filename = [
            f for f in os.listdir(canonical_path) if f.endswith("_tess_retrained.json")
        ][0]
        json_path = canonical_path / filename

        self.ajmc_id = ajmc_id
        self.bibliographic_data = bibliographic_data
        self.commentary = cc.CanonicalCommentary.from_json(json_path=json_path)
        self.filename = f"tei/{ajmc_id}.xml"
        self.primary_full_entities = make_primary_full_entities(self.commentary)
>>>>>>> 8db840df
        self.tei = None

        super().__init__(ajmc_id, bibliographic_data)

    def authors(self):
        return [
            E.author(f"{a['firstName']} {a['lastName']}")
            for a in self.bibliographic_data["creators"]
        ]

    def frontmatter(self):
        return E.teiHeader(
            E.fileDesc(
                E.titleStmt(
                    E.title(self.title()),
                    *self.authors(),
                ),
                E.publicationStmt(
                    E.publisher("Ajax Multi-Commentary"),
                    E.availability(status="free"),
                ),
                E.sourceDesc(
                    E.p(
                        "Created from public domain scans of the public domain commentary"
                    )
                ),
            ),
            E.revisionDesc(
                E.change("Initial TEI export", when="2024-02-23", who="#AjMC")
            ),
        )

    def get_entity_for_word(self, word):
        primary_full_entity = next(
            (
                e
                for e in self.primary_full_entities
                if word.index in range(e.word_range[0], e.word_range[1] + 1)
            ),
            None,
        )

        if primary_full_entity is not None:
            return primary_full_entity

        return next(
            (
                entity
                for entity in self.commentary.children.entities
                if word.index in range(entity.word_range[0], entity.word_range[1])
            ),
            None,
        )

    def page_transcription(self, page):
        page_el = E.div(E.pb(n=page.id, facs=self.facsimile(page)))

        # If there are no regions with text on the page, fall back to
        # the page's text
        if "".join([r.text for r in page.children.regions]).strip() == "":
            page_el.append(
                E.p(
                    *self.words(page.word_range),
                    type="page",
                    n="-".join(
                        [
                            str(page.word_range[0]),
                            str(page.word_range[1]),
                        ]
                    ),
                )
            )
        else:
            for region in page.children.regions:
                if region.region_type in TEI_REGION_TYPES:
                    section_heading = self.section_head(region)

                    if section_heading is not None:
                        page_el.append(section_heading)

                    if region.region_type == "footnote":
                        page_el.append(
                            E.note(
                                *self.words(region.word_range),
                                place="foot",
                                n="-".join(
                                    [
                                        str(region.word_range[0]),
                                        str(region.word_range[1]),
                                    ]
                                ),
                            )
                        )
                    else:
                        region_el = E.p(type=region.region_type)
                        for line in region.children.lines:
                            for w in self.words(line.word_range):
                                region_el.append(w)

                            region_el.append(E.lb())
                        page_el.append(region_el)

        return page_el

<<<<<<< HEAD
=======
    def section_head(self, region):
        region_heading = TEI_REGION_LABELS.get(region.region_type)

        if region_heading != "":
            return E.head(region_heading)

        return None

    def title(self):
        return self.bibliographic_data["title"]

>>>>>>> 8db840df
    def to_tei(self):
        if self.tei is not None:
            return self.tei

        sections = []
        for section in self.commentary.children.sections:
            pages = [self.page_transcription(page) for page in section.children.pages]

            section_el = E.div(
                E.head(section.section_title),
                *pages,
                type="textpart",
                subtype="section",
                n=" ".join(section.section_types),
            )
            section_el.attrib["{http://www.w3.org/XML/1998/namespace}id"] = section.id
            sections.append(section_el)

        self.tei = E.TEI(
            self.frontmatter(),
            E.text(
                E.body(
                    E.div(
                        E.title(self.title()),
                        *sections,
                        type="textpart",
                        subtype="commentary",
                    )
                )
            ),
        )

        return self.tei

    """
    Iterate through the words in `word_range`, checking each word
    to see if it belongs to a primary full entity.

    If it does, create or update `current_entity` to include the
    `<w>` element for the word.

    If a new entity is encountered, push the current `current_entity` onto
    the `words` list and start a new `current_entity`.
    """

    def words(self, word_range: Tuple[int, int]):
        words = []
        current_entity = None
        current_el = None

        for word in self.commentary.children.words[word_range[0] : word_range[1] + 1]:
            entity = self.get_entity_for_word(word)

            if entity is not None and (
                isinstance(entity, PrimaryFullEntity)
                or (
                    entity.label in EXPORTED_ENTITY_LABELS
                    and entity.wikidata_id is not None
                )
            ):
                if entity == current_entity and current_el is not None:
                    current_el.append(E.w(word.text))
                else:
                    current_entity = entity

                    if current_el is not None:
                        words.append(current_el)

                    if isinstance(entity, PrimaryFullEntity):
                        current_el = E.ref(E.w(word.text), target=entity.url)
                    else:
                        current_el = E.ref(E.w(word.text), target=entity.wikidata_id)
            else:
                words.append(E.w(word.text))

        return words

    def export(self):
        tei = self.to_tei()

        with open(self.filename, "wb") as f:
            lxml_etree.indent(tei, space="\t")
            f.write(lxml_etree.tostring(tei, encoding="utf-8", xml_declaration=True))  # type: ignore


if __name__ == "__main__":
    commentaries = requests.get(
        f"{os.getenv('AJMC_API_URL', 'https://ajmc.unil.ch/api')}/commentaries?public=true"
    )

    for commentary in commentaries.json()["data"]:
        zotero_data = zotero.get_zotero_data(commentary["zotero_id"])
        doc = TEIDocument(commentary["pid"], zotero_data)

        doc.export()<|MERGE_RESOLUTION|>--- conflicted
+++ resolved
@@ -1,12 +1,7 @@
-<<<<<<< HEAD
+import ajmc.text_processing.canonical_classes as cc
 import ajmc.text_processing.exportable_commentary as export
 import ajmc.text_processing.zotero as zotero
-import ajmc.commons.variables as vars
-=======
-import ajmc.text_processing.canonical_classes as cc
 import ajmc.commons.variables as variables
-import json
->>>>>>> 8db840df
 import lxml.builder as lxml_builder
 import lxml.etree as lxml_etree
 import requests
@@ -55,135 +50,9 @@
 }
 TEI_REGION_TYPES = TEI_REGION_LABELS.keys()
 
-WIKIDATA_HUCIT_MAPPINGS = {}
-
-with open(os.path.dirname(__file__) + "/wikidata_hucit_mappings.json") as f:
-    WIKIDATA_HUCIT_MAPPINGS = json.load(f)
-
-
-def contains_primary_full(entities):
-    return any([is_primary_full(entity) for entity in entities])
-
-
-def is_primary_full(entity):
-    return entity.label == "primary-full"
-
-
-def is_entity_in_range(entity, word_range):
-    return (
-        word_range[0] <= entity.word_range[0]
-        and (word_range[1] + 1) >= entity.word_range[1]
-    )
-
-
-def remove_trailing_character(s: str, c: str) -> str:
-    if s.endswith(c):
-        return s[0:-1]
-
-    return s
-
-
-def transform_f(s: str) -> str:
-    if s.endswith("f."):
-        without_f = s.replace("f.", "")
-
-        try:
-            n = int(without_f)
-            return f"{n}-{n+1}"
-        except ValueError:
-            # Return the scope without "f." because we're using it in a CTS URN
-            return without_f
-
-    return s
-
-
-class PrimaryFullEntity:
-    def __init__(
-        self,
-        cts_urn: str,
-        scopes: list[cc.CanonicalEntity],
-        words: list[cc.CanonicalWord],
-    ):
-        self.cts_urn = cts_urn
-        self.scopes = scopes
-        self.words = words
-        self.word_range = [words[0].word_range[0], words[-1].word_range[1]]
-        self.url = self.to_url()
-
-    def to_url(self):
-        if len(self.scopes) == 0:
-            return f"https://scaife.perseus.org/reader/{self.cts_urn}"
-        else:
-            return f"https://scaife.perseus.org/reader/{self.cts_urn}{self.resolve_scopes()}"
-
-    def resolve_scopes(self):
-        scope_first = self.scopes[0]
-        scope_last = self.scopes[-1]
-        scope_words = [
-            w
-            for w in self.words
-            if w.word_range[0]
-            in range(scope_first.word_range[0], scope_last.word_range[1] + 1)
-        ]
-        s = (
-            "".join([w.text for w in scope_words])
-            .replace("(", "")
-            .replace(")", "")
-            .replace(";", "")
-            .replace(":", "")
-            .replace("ff.", "")
-        )
-        s = transform_f(s)
-        s = remove_trailing_character(s, ",")
-        s = remove_trailing_character(s, ".")
-
-        if len(s) > 0:
-            return f":{s}"
-
-        return ""
-
-
-def make_primary_full_entities(commentary: cc.CanonicalCommentary):
-    all_entities = commentary.children.entities
-    primary_fulls = []
-
-    for entity in all_entities:
-        if entity.label == "primary-full":
-            related_entities = [
-                e for e in all_entities if is_entity_in_range(e, entity.word_range)
-            ]
-            primlits = [e for e in related_entities if e.label == "work.primlit"]
-            scopes = [e for e in related_entities if e.label == "scope"]
-
-            wikidata_id = next((e.wikidata_id for e in primlits), None)
-
-            if wikidata_id is None:
-                wikidata_id = next((e.wikidata_id for e in scopes), None)
-
-                if wikidata_id is None:
-                    continue
-
-            cts_urn = WIKIDATA_HUCIT_MAPPINGS.get(wikidata_id, {}).get("cts_urn")
-
-            if cts_urn is None or cts_urn == "":
-                continue
-
-            entity_words = commentary.children.words[
-                entity.word_range[0] : (entity.word_range[1] + 1)
-            ]
-
-            if len(entity_words) == 0:
-                continue
-
-            primary_fulls.append(PrimaryFullEntity(cts_urn, scopes, entity_words))
-
-    return primary_fulls
-
 
 class TEIDocument(export.ExportableCommentary):
     def __init__(self, ajmc_id, bibliographic_data) -> None:
-<<<<<<< HEAD
-=======
         canonical_path = variables.COMMS_DATA_DIR / ajmc_id / "canonical"
         filename = [
             f for f in os.listdir(canonical_path) if f.endswith("_tess_retrained.json")
@@ -194,8 +63,6 @@
         self.bibliographic_data = bibliographic_data
         self.commentary = cc.CanonicalCommentary.from_json(json_path=json_path)
         self.filename = f"tei/{ajmc_id}.xml"
-        self.primary_full_entities = make_primary_full_entities(self.commentary)
->>>>>>> 8db840df
         self.tei = None
 
         super().__init__(ajmc_id, bibliographic_data)
@@ -300,8 +167,6 @@
 
         return page_el
 
-<<<<<<< HEAD
-=======
     def section_head(self, region):
         region_heading = TEI_REGION_LABELS.get(region.region_type)
 
@@ -313,7 +178,6 @@
     def title(self):
         return self.bibliographic_data["title"]
 
->>>>>>> 8db840df
     def to_tei(self):
         if self.tei is not None:
             return self.tei
@@ -368,7 +232,7 @@
             entity = self.get_entity_for_word(word)
 
             if entity is not None and (
-                isinstance(entity, PrimaryFullEntity)
+                isinstance(entity, export.PrimaryFullEntity)
                 or (
                     entity.label in EXPORTED_ENTITY_LABELS
                     and entity.wikidata_id is not None
@@ -382,7 +246,7 @@
                     if current_el is not None:
                         words.append(current_el)
 
-                    if isinstance(entity, PrimaryFullEntity):
+                    if isinstance(entity, export.PrimaryFullEntity):
                         current_el = E.ref(E.w(word.text), target=entity.url)
                     else:
                         current_el = E.ref(E.w(word.text), target=entity.wikidata_id)
